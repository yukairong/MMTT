# ###### MODEL CONFIG #####
lr: 0.0002
output_dir: './output'
device: 'cuda'
seed: 20230715
distributed: False
num_workers: 8
hidden_dim: 256 # Size of the embeddings (dimension of the transformer)
position_embedding: sine  # Type of positional embedding to use on top of the image features. ('sine', 'learned')


# ###### DATASET CONFIG ######
# The file name where WildTrack Dataset convert to COCO type to save
train_split: wildtrack_train_coco
val_split: Wildtrack_train_cross_val_frame_0_5_to_1_0_coco
dataset: 'wildTrack'

# wildtrack_path_train: 'D:\datasets\Wildtrack_dataset_full\Wildtrack_dataset'  # train dataset root (kongcheng)
wildtrack_path_train: 'D:\dataset\MOT\Wildtrack_dataset'  # train dataset root (fancy)

mot_path_val: 'D:\datasets\MOT\Wildtrack_dataset\wildtrack_val_coco' # valid dataset root
track_prev_frame_rnd_augs: 0.01 # crop augment
track_prev_frame_range: 5 #  Range of possible random previous frames
# Tracking
tracking: False
# Segmentation
masks: False
# Range of possible random previous frames
track_prev_prev_frame: False


img_transform:
  max_size: 1333
  val_width: 800

overflow_boxes: True
<<<<<<< HEAD
distributed: False
batch_size: 8
=======

# only for vanilla DETR
multi_frame_attention: false
multi_frame_encoding: true

>>>>>>> bb5517e2
<|MERGE_RESOLUTION|>--- conflicted
+++ resolved
@@ -1,23 +1,18 @@
 # ###### MODEL CONFIG #####
 lr: 0.0002
 output_dir: './output'
-device: 'cuda'
+device: 'cuda:0'
 seed: 20230715
 distributed: False
 num_workers: 8
-hidden_dim: 256 # Size of the embeddings (dimension of the transformer)
-position_embedding: sine  # Type of positional embedding to use on top of the image features. ('sine', 'learned')
-
 
 # ###### DATASET CONFIG ######
 # The file name where WildTrack Dataset convert to COCO type to save
 train_split: wildtrack_train_coco
 val_split: Wildtrack_train_cross_val_frame_0_5_to_1_0_coco
-dataset: 'wildTrack'
-
-# wildtrack_path_train: 'D:\datasets\Wildtrack_dataset_full\Wildtrack_dataset'  # train dataset root (kongcheng)
-wildtrack_path_train: 'D:\dataset\MOT\Wildtrack_dataset'  # train dataset root (fancy)
-
+dataset: 'mot_wildTrack'
+#mot_path_train: 'D:\datasets\MOT\Wildtrack_dataset\wildtrack_train_coco' # train dataset root (fancy)
+wildtrack_path_train: 'D:\datasets\Wildtrack_dataset_full\Wildtrack_dataset'  # train dataset root (kongcheng)
 mot_path_val: 'D:\datasets\MOT\Wildtrack_dataset\wildtrack_val_coco' # valid dataset root
 track_prev_frame_rnd_augs: 0.01 # crop augment
 track_prev_frame_range: 5 #  Range of possible random previous frames
@@ -34,13 +29,4 @@
   val_width: 800
 
 overflow_boxes: True
-<<<<<<< HEAD
-distributed: False
-batch_size: 8
-=======
 
-# only for vanilla DETR
-multi_frame_attention: false
-multi_frame_encoding: true
-
->>>>>>> bb5517e2
